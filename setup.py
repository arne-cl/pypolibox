--- conflicted
+++ resolved
@@ -65,11 +65,7 @@
     license='GPL Version 3',
     packages=['pypolibox'],
     package_dir = {'pypolibox': "src/pypolibox"},
-<<<<<<< HEAD
-    package_data = {'pypolibox': ['data/*', 'grammar/de/*', 'avm.sty']},
-=======
     package_data = {'pypolibox': package_data_list},
->>>>>>> 4deea619
     zip_safe=False,
     install_requires=install_requires,
     entry_points={
